--- conflicted
+++ resolved
@@ -934,11 +934,11 @@
                 width, height, min_rooms,
                 enemy_chance, npc_count, shop_limit,
                 total_floors, exit_x, exit_y, first_floor_id,
-<<<<<<< HEAD
+        codex/modify-path-generation-heuristics
                 loop_chance, straight_bias, stair_bias
-=======
+
                 used_vendors
->>>>>>> 33daf4a4
+        main
             )
 
         return blob
@@ -958,13 +958,13 @@
         prev_x: int,
         prev_y: int,
         prev_floor_id: int,
-<<<<<<< HEAD
+        codex/modify-path-generation-heuristics
         loop_chance: float,
         straight_bias: float,
         stair_bias: float,
-=======
+
         used_vendors: Set[int],
->>>>>>> 33daf4a4
+        main
     ):
         conn = self.db_connect()
         cur = conn.cursor(dictionary=True)
