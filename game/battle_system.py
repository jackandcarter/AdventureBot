import discord
from discord.ext import commands
<<<<<<< HEAD
=======
import mysql.connector
import aiomysql
>>>>>>> 6b662a6e
import json
import time
import logging
import asyncio
import random
from utils.status_engine   import StatusEffectEngine
from utils.ability_engine import AbilityEngine
from utils.helpers import load_config
from models.database import Database
from typing import Any, Dict, List, Optional, Set, Tuple
from utils.ui_helpers import create_progress_bar, create_cooldown_bar, format_status_effects, get_emoji_for_room_type
from models.session_models import SessionPlayerModel

logger = logging.getLogger("BattleSystem")
logger.setLevel(logging.DEBUG)


class BattleSystem(commands.Cog):
    def __init__(self, bot: commands.Bot):
        self.bot = bot
        cfg = load_config()
        self.db = Database()
        self.embed_manager: Optional[commands.Cog] = self.bot.get_cog("EmbedManager")
        # AbilityEngine handles ALL ability logic & damage formulas
        self.ability = AbilityEngine(self.db_connect, cfg.get("damage_variance", 0.0))

    # --------------------------------------------------------------------- #
    #                               Helpers                                 #
    # --------------------------------------------------------------------- #
    def _append_battle_log(self, session_id: int, line: str):
        """Called by StatusEffectEngine to append a line to the battle log."""
        gm = self.bot.get_cog("GameMaster")
        gm.append_game_log(session_id, line)

    def db_connect(self):
        try:
            return self.db.get_connection()
        except Exception as e:
            logger.error("DB connection error in BattleSystem: %s", e)
            raise

    async def adb_connect(self):
        from models.database import AsyncDatabase
        return await AsyncDatabase().get_connection()

    def create_bar(self, current: int, maximum: int, length: int = 10) -> str:
        current = max(current, 0)
        if maximum <= 0:
            return "[No Data]"
        filled = int(round(length * current / float(maximum)))
        bar = "█" * filled + "░" * (length - filled)
        return f"[{bar}] {current}/{maximum}"
    
    def _normalize_se(self, raw: Dict[str,Any]) -> Dict[str,Any]:
        """
        Turn raw engine output into exactly the 3 keys our UI helper wants:
          - icon (str)
          - effect_name (str)
          - remaining (int)
        plus anything else your engine attaches (damage_per_turn, etc.)
        """
        out = {
            "effect_id":   raw.get("effect_id"),
            "effect_name": raw.get("effect_name"),
            "remaining":   raw.get("remaining", raw.get("remaining_turns", 0)),
            "icon":        raw.get("icon") or raw.get("icon_url",""),
            # preserve any extra tick fields
            **{k: v for k,v in raw.items() if k in ("damage_per_turn","heal_per_turn")}
        }
        out["target"] = raw.get("target", "self")
        return out
    # --------------------------------------------------------------------- #
    #                     Room / Template utilities                         #
    # --------------------------------------------------------------------- #
    async def _get_random_safe_template(self) -> Optional[Dict[str, Any]]:
        try:
            conn = self.db_connect()
            cursor = conn.cursor(dictionary=True, buffered=True)
            cursor.execute(
                """
                SELECT image_url, description
                FROM room_templates
                WHERE room_type = 'safe'
                ORDER BY RAND()
                LIMIT 1
                """
            )
            template = cursor.fetchone()
            cursor.close()
            conn.close()
            logger.debug("Random safe template fetched: %s", template)
            return template
        except Exception as e:
            logger.error("Error fetching random safe template: %s", e)
            return None

    async def _replace_monster_room_with_safe(self, session: Any, floor_id: int, x: int, y: int) -> int:
        try:
            conn = self.db_connect()
            cursor = conn.cursor(dictionary=True, buffered=True)
            cursor.execute(
                """
                SELECT room_id, floor_id, exits
                FROM rooms
                WHERE session_id = %s
                  AND floor_id = %s
                  AND coord_x = %s
                  AND coord_y = %s
                  AND room_type IN ('monster','miniboss','boss')
                """,
                (session.session_id, floor_id, x, y),
            )
            old_room = cursor.fetchone()
            if not old_room:
                cursor.close(); conn.close(); return 0
            old_exits, old_room_id = old_room["exits"], old_room["room_id"]
            cursor.close(); conn.close()
        except Exception as e:
            logger.error("Error fetching old room: %s", e)
            return 0

        template = await self._get_random_safe_template()
        if not template:
            logger.error("No safe template found; cannot replace monster room.")
            return 0

        try:
            conn = self.db_connect()
            cursor = conn.cursor(buffered=True)
            cursor.execute("DELETE FROM rooms WHERE room_id = %s", (old_room_id,))
            cursor.execute(
                """
                INSERT INTO rooms (
                    session_id, floor_id, coord_x, coord_y,
                    room_type, image_url, description, exits
                ) VALUES (
                    %s, %s, %s, %s,
                    'safe', %s, %s, %s
                )
                """,
                (
                    session.session_id,
                    floor_id,
                    x,
                    y,
                    template["image_url"],
                    template["description"],
                    old_exits,
                ),
            )
            conn.commit()
            cursor.close()
            conn.close()
            logger.debug("Replaced monster room (id=%s) with safe room.", old_room_id)
            return 1
        except Exception as e:
            logger.error("Error replacing monster room with safe room: %s", e)
            return 0

    async def get_enemy_for_room(self, session: Any, floor_id: int, x: int, y: int) -> Optional[dict]:
        try:
            conn = self.db_connect()
            cursor = conn.cursor(dictionary=True)
            cursor.execute(
                "SELECT difficulty FROM sessions WHERE session_id = %s LIMIT 1",
                (session.session_id,),
            )
            row = cursor.fetchone()
            if not row: cursor.close(); conn.close(); return None
            difficulty = (row["difficulty"] or "").capitalize()

            cursor.execute(
                """
                SELECT room_type
                FROM rooms
                WHERE session_id = %s
                  AND floor_id = %s
                  AND coord_x = %s
                  AND coord_y = %s
                """,
                (session.session_id, floor_id, x, y),
            )
            room = cursor.fetchone()
            if not room: cursor.close(); conn.close(); return None

            expected_role = "miniboss" if room["room_type"] == "miniboss" else "normal"

            cursor.execute(
                """
                SELECT
                    enemy_id, enemy_name, hp, max_hp,
                    attack_power, magic_power, defense, magic_defense,
                    accuracy, evasion, xp_reward, gil_drop,
                    loot_item_id, loot_quantity, image_url, role
                FROM enemies
                WHERE difficulty = %s
                  AND role = %s
                ORDER BY RAND()
                LIMIT 1
                """,
                (difficulty, expected_role),
            )
            enemy = cursor.fetchone()
            cursor.close(); conn.close()
            logger.debug("Selected enemy for %s (%s): %s", room["room_type"], expected_role, enemy)
            return enemy
        except Exception as e:
            logger.error("Error in get_enemy_for_room: %s", e)
            return None

    async def get_enemy_by_id(self, enemy_id: int) -> Optional[dict]:
        try:
            conn = self.db_connect()
            cursor = conn.cursor(dictionary=True)
            cursor.execute(
                """
                SELECT enemy_id, enemy_name, hp, max_hp,
                       attack_power, magic_power, defense, magic_defense,
                       accuracy, evasion, xp_reward, gil_drop,
                       loot_item_id, loot_quantity, image_url, role
                FROM enemies
                WHERE enemy_id = %s
                LIMIT 1
                """,
                (enemy_id,),
            )
            enemy = cursor.fetchone()
            cursor.close(); conn.close()
            logger.debug("Fetched enemy by id %s: %s", enemy_id, enemy)
            return enemy
        except Exception as e:
            logger.error("Error in get_enemy_by_id: %s", e)
            return None

    async def activate_trance(self, session: Any, player_id: int) -> None:
        conn = self.db_connect()
        cursor = conn.cursor(dictionary=True)
        cursor.execute(
            """
            SELECT ct.trance_id, ct.trance_name, ct.duration_turns
            FROM class_trances ct
            JOIN players p ON p.class_id = ct.class_id
            WHERE p.session_id = %s
              AND p.player_id  = %s
            LIMIT 1
            """,
            (session.session_id, player_id),
        )
        trance = cursor.fetchone()
        cursor.close(); conn.close()
        if not trance:
            return

        if not hasattr(session, "trance_states") or session.trance_states is None:
            session.trance_states = {}

        session.trance_states[player_id] = {
            "trance_id": trance["trance_id"],
            "name":      trance["trance_name"],
            "remaining": trance["duration_turns"],
            "max":       trance["duration_turns"],
        }
        session.game_log.append(f"✨ <@{player_id}> has entered **{trance['trance_name']}**!")

    # --------------------------------------------------------------------- #
    #                     Cool‑down / session helpers                       #
    # --------------------------------------------------------------------- #
    def get_ability_icon(self, ability: Dict[str, Any]) -> Optional[str]:
        return ability.get("icon_url")

    def reduce_player_cooldowns(self, session: Any, player_id: int) -> None:
        if not hasattr(session, "ability_cooldowns") or session.ability_cooldowns is None:
            session.ability_cooldowns = {}
        cds = session.ability_cooldowns.get(player_id, {})

        conn = self.db_connect()
        cursor = conn.cursor(dictionary=True)
        cursor.execute(
            "SELECT speed, class_id FROM players WHERE player_id = %s AND session_id = %s",
            (player_id, session.session_id),
        )
        player = cursor.fetchone()
        cursor.close(); conn.close()
        if not player:
            return

        player_speed = player["speed"]
        conn = self.db_connect()
        cursor = conn.cursor(dictionary=True)
        cursor.execute(
            "SELECT base_speed FROM classes WHERE class_id = %s",
            (player["class_id"],),
        )
        class_data = cursor.fetchone()
        cursor.close(); conn.close()

        base = class_data["base_speed"] if class_data else 10
        multiplier = player_speed / base
        for aid in list(cds):
            cds[aid] = max(cds[aid] - multiplier, 0)

        session.ability_cooldowns[player_id] = cds

    def get_session(self, channel_id: int) -> Optional[Any]:
        mgr = self.bot.get_cog("SessionManager")
        if not mgr:
            logger.error("SessionManager cog not available.")
            return None
        return mgr.get_session(channel_id)

    def choose_enemy_ability(self, session: Any, enemy: Dict[str,Any]) -> Optional[Dict[str,Any]]:
        """
        Pick one of this enemy’s abilities, respecting:
          – Silence status on enemy_effects
          – Per‐turn cooldowns (–1 each turn, +cooldown on use)
          – Healing only when hp% ≤ heal_threshold_pct & can_heal=1
          – Weighted random choice by ea.weight
        Returns None to fall back to a plain Attack.
        """
        eid = enemy["enemy_id"]

        # 1) If silenced, no spells at all
        if any(eff.get("effect_name") == "Silence"
               for eff in session.battle_state.get("enemy_effects", [])):
            return None

        # 2) Decrement this enemy’s cooldowns by 1
        session.ability_cooldowns = getattr(session, "ability_cooldowns", {}) or {}
        cds = session.ability_cooldowns.get(eid, {})
        for aid in list(cds):
            cds[aid] = max(cds[aid] - 1, 0)
        session.ability_cooldowns[eid] = cds

        # 3) Load all enemy_abilities + ability metadata
        conn = self.db_connect()
        cur  = conn.cursor(dictionary=True)
        cur.execute("""
            SELECT ea.ability_id, ea.weight,
                   ea.can_heal, ea.heal_threshold_pct,
                   ea.heal_amount_pct,
                   a.ability_name, a.effect, a.cooldown,
                   a.special_effect, a.target_type, a.icon_url,
                   a.element_id
              FROM enemy_abilities ea
              JOIN abilities a USING (ability_id)
             WHERE ea.enemy_id = %s
        """, (eid,))
        rows = cur.fetchall()
        cur.close(); conn.close()

        # 4) Filter out on‐cooldown & out‐of‐threshold heals
        pool = []
        pct  = enemy["hp"] / enemy["max_hp"]
        for r in rows:
            aid = r["ability_id"]
            if cds.get(aid, 0) > 0:
                continue
            if r["can_heal"] and pct > (r["heal_threshold_pct"] or 0):
                continue
            pool.append(r)

        if not pool:
            return None

        # 5) Weighted random pick
        total = sum(r["weight"] for r in pool)
        pick  = random.uniform(0, total)
        upto  = 0.0
        for r in pool:
            upto += r["weight"]
            if pick <= upto:
                # apply its cooldown
                cd = r.get("cooldown") or 0
                if cd > 0:
                    cds[r["ability_id"]] = cd
                    session.ability_cooldowns[eid] = cds
                return r

        return None

    # --------------------------------------------------------------------- #
    #                           Battle sequence                             #
    # --------------------------------------------------------------------- #
    async def handle_enemy_defeat(self, interaction: discord.Interaction, session: Any, enemy: dict) -> None:
        gm = self.bot.get_cog("GameMaster")
        if gm:
            gm.append_game_log(session.session_id, f"{enemy['enemy_name']} was defeated!")
        xp = enemy.get("xp_reward", 0)
        if xp and gm:
            await gm.award_experience(session.current_turn, session.session_id, xp)

        conn = self.db_connect()
        cursor = conn.cursor(dictionary=True)
        cursor.execute(
            "SELECT coord_x, coord_y, current_floor_id FROM players WHERE player_id = %s AND session_id = %s",
            (session.current_turn, session.session_id),
        )
        pd = cursor.fetchone()
        cursor.close(); conn.close()

        if pd:
            await self._replace_monster_room_with_safe(
                session, pd["current_floor_id"], pd["coord_x"], pd["coord_y"]
            )
            conn = self.db_connect()
            cursor = conn.cursor(dictionary=True)
            cursor.execute(
                """
                SELECT r.*, f.floor_number
                FROM rooms r
                JOIN floors f ON f.floor_id = r.floor_id
                WHERE r.session_id = %s
                  AND r.floor_id = %s
                  AND r.coord_x = %s
                  AND r.coord_y = %s
                """,
                (session.session_id, pd["current_floor_id"], pd["coord_x"], pd["coord_y"]),
            )
            new_room = cursor.fetchone()
            cursor.close(); conn.close()
            if new_room:
                session.game_state = new_room

        # ─── Completely tear down combat state ─────────────────────────
        # 1) Clear out any lingering player‐side DoT/status effects
        if session.battle_state:
            session.battle_state.pop("player_effects", None)
            session.battle_state.pop("enemy_effects", None)

        # 2) Call your normal clear (in case it resets other bits)
        session.clear_battle_state()

        # 3) Also nuke out the current_enemy reference so nothing remains truthy
        session.current_enemy = None

        # ─── Now show the “Victory!” embed ─────────────────────────────
        await self.display_victory_embed(interaction, session, enemy)

    async def start_battle(self,
                            interaction: discord.Interaction,
                            player_id: int,
                            enemy: Dict[str, Any]) -> None:
        mgr = self.bot.get_cog("SessionManager")
        if not mgr:
            return await interaction.response.send_message("❌ SessionManager not available.", ephemeral=True)
        session = mgr.get_session(interaction.channel.id)
        if not session:
            return await interaction.response.send_message("❌ No session found.", ephemeral=True)

        session.battle_state     = {"enemy": enemy, "player_effects": [], "enemy_effects": []}

        # 2) Load & normalize any buffs the player already had
        raw_buffs = SessionPlayerModel.get_status_effects(
            session.session_id,
            player_id
        )
        session.battle_state["player_effects"] = [
            self._normalize_se(raw_se)
            for raw_se in raw_buffs
        ]
    
        enemy["gil_pool"]        = enemy.get("gil_drop", 0)
        session.game_log         = ["Battle initiated!"]
        session.current_enemy    = enemy
        def battle_log(sid: int, line: str):
            # 1) persist to your normal battle_log table via GameMaster
            self._append_battle_log(sid, line)
            # 2) append it _in memory_ so update_battle_embed will render it
            session.game_log.append(line)

        session._status_engine = StatusEffectEngine(
            session,
            battle_log
        )

        conn = self.db_connect()
        cursor = conn.cursor(dictionary=True)
        cursor.execute(
            "SELECT hp, max_hp, defense, attack_power FROM players WHERE player_id = %s AND session_id = %s",
            (player_id, session.session_id),
        )
        player = cursor.fetchone()
        cursor.close(); conn.close()

        self.embed_manager = self.embed_manager or self.bot.get_cog("EmbedManager")
        role = enemy.get("role", "normal")
        if role == "boss":
            title, color = "🔥 Boss Battle!", discord.Color.purple()
        elif role == "miniboss":
            title, color = "🐉 Miniboss Battle!", discord.Color.dark_gold()
        else:
            title, color = "⚔️ Battle Mode", discord.Color.dark_red()

        eb = discord.Embed(title=title, color=color)
        # show enemy HP + effects
        enemy_line = format_status_effects(session.battle_state["enemy_effects"])
        val = f"❤️ HP: {self.create_bar(enemy['hp'], enemy['max_hp'])}"
        if enemy_line:
            val += f" {enemy_line}"
        eb.add_field(name=f"Enemy: {enemy['enemy_name']}", value=val, inline=False)

        # show player HP + effects
        player_line = format_status_effects(session.battle_state["player_effects"])
        stats_text = f"❤️ HP: {self.create_bar(player['hp'], player['max_hp'])}"
        if player_line:
            stats_text += f" {player_line}"
        stats_text += f"\n⚔️ ATK: {player['attack_power']}\n🛡️ DEF: {player['defense']}"
        eb.add_field(name="Your Stats", value=stats_text, inline=False)

        eb.add_field(name="Battle Log",
                     value="\n".join(session.game_log[-5:]) or "No actions recorded.",
                     inline=False)
        if enemy.get("image_url"):
            eb.set_image(url=enemy["image_url"] + f"?t={int(time.time())}")

        pid    = session.current_turn
        trance = getattr(session, "trance_states", {}).get(pid)
        if trance:
            bar   = create_progress_bar(trance["remaining"], trance["max"], length=6)
            label = f"{trance['name']} {bar}"
            buttons = [
                (label, discord.ButtonStyle.danger,   "combat_trance_menu", 0),
                ("Skill", discord.ButtonStyle.primary, "combat_skill_menu",  0),
                ("Use",   discord.ButtonStyle.success, "combat_item",        0),
                ("Flee",  discord.ButtonStyle.secondary,"combat_flee",        0),
            ]
        else:
            buttons = [
                ("Attack", discord.ButtonStyle.danger,   "combat_attack",      0),
                ("Skill",  discord.ButtonStyle.primary,  "combat_skill_menu",  0),
                ("Use",    discord.ButtonStyle.success,  "combat_item",        0),
                ("Flee",   discord.ButtonStyle.secondary,"combat_flee",        0),
            ]

        await self.embed_manager.send_or_update_embed(
            interaction, title="", description="", embed_override=eb, buttons=buttons
        )
        logger.debug("Battle started: %s vs %s", player_id, enemy["enemy_name"])

    async def update_battle_embed(
            self,
            interaction: discord.Interaction,
            player_id: int,
            enemy: Dict[str, Any]
    ) -> None:
        mgr = self.bot.get_cog("SessionManager")
        if not mgr:
            return
        session = mgr.get_session(interaction.channel.id)
        if not session:
            return

        conn = self.db_connect()
        cursor = conn.cursor(dictionary=True)
        cursor.execute(
            "SELECT hp, max_hp, defense, attack_power FROM players WHERE player_id = %s AND session_id = %s",
            (player_id, session.session_id),
        )
        player = cursor.fetchone()
        cursor.close(); conn.close()

        role = enemy.get("role", "normal")
        if role == "boss":
            title, color = "🔥 Boss Battle!", discord.Color.purple()
        elif role == "miniboss":
            title, color = "🐉 Miniboss Battle!", discord.Color.dark_gold()
        else:
            title, color = "⚔️ Battle Mode", discord.Color.dark_red()

        eb = discord.Embed(title=title, color=color)
        enemy_line  = format_status_effects(session.battle_state.get("enemy_effects", []))
        val = f"❤️ HP: {self.create_bar(enemy['hp'], enemy['max_hp'])}"
        if enemy_line:
            val += f" {enemy_line}"
        eb.add_field(name=f"Enemy: {enemy['enemy_name']}", value=val, inline=False)

        player_line = format_status_effects(session.battle_state.get("player_effects", []))
        stats_text = f"❤️ HP: {self.create_bar(player['hp'], player['max_hp'])}"
        if player_line:
            stats_text += f" {player_line}"
        stats_text += (
            f"\n⚔️ ATK: {player['attack_power']}\n"
            f"🛡️ DEF: {player['defense']}"
        )
        eb.add_field(name="Your Stats", value=stats_text, inline=False)

        eb.add_field(name="Battle Log",
                     value="\n".join(session.game_log[-5:]) or "No actions recorded.",
                     inline=False)
        if enemy.get("image_url"):
            eb.set_image(url=enemy["image_url"] + f"?t={int(time.time())}")

        pid    = session.current_turn
        trance = getattr(session, "trance_states", {}).get(pid)
        if trance:
            bar   = create_progress_bar(trance["remaining"], trance["max"], length=6)
            label = f"{trance['name']} {bar}"
            buttons = [
                (label, discord.ButtonStyle.danger,   "combat_trance_menu", 0),
                ("Skill", discord.ButtonStyle.primary, "combat_skill_menu",  0),
                ("Use",   discord.ButtonStyle.success, "combat_item",        0),
                ("Flee",  discord.ButtonStyle.secondary,"combat_flee",        0),
            ]
        else:
            buttons = [
                ("Attack", discord.ButtonStyle.danger,   "combat_attack",      0),
                ("Skill",  discord.ButtonStyle.primary,  "combat_skill_menu",  0),
                ("Use",    discord.ButtonStyle.success,  "combat_item",        0),
                ("Flee",   discord.ButtonStyle.secondary,"combat_flee",        0),
            ]

        await self.embed_manager.send_or_update_embed(
            interaction, title="", description="", embed_override=eb, buttons=buttons
        )
    

    async def handle_skill_menu(self, interaction: discord.Interaction) -> None:
        """
        Pull the player’s unlocked abilities, filter by in/out-of-battle targets,
        show cooldown bars, and hand off to EmbedManager.send_skill_menu_embed.
        """
        mgr = self.bot.get_cog("SessionManager")
        embed_mgr = self.bot.get_cog("EmbedManager")
        if not mgr or not embed_mgr:
            return await interaction.response.send_message("❌ SessionManager or EmbedManager unavailable.", ephemeral=True)
        self.embed_manager = embed_mgr

        session = mgr.get_session(interaction.channel.id)
        if not session:
            return await interaction.response.send_message("❌ No active session.", ephemeral=True)

        pid = session.current_turn
        in_battle = bool(session.battle_state)

        # fetch class & level
        from models.session_models import SessionPlayerModel
        players = SessionPlayerModel.get_player_states(session.session_id)
        me = next((p for p in players if p["player_id"] == pid), None)
        if not me:
            return await interaction.response.send_message("❌ Could not find your player data.", ephemeral=True)
        class_id, level = me["class_id"], me["level"]

        # load unlocked abilities
        conn = await self.adb_connect()
        cur = await conn.cursor(aiomysql.DictCursor)
        await cur.execute(
            """
            SELECT a.ability_id,
                   a.ability_name,
                   a.effect,
                   a.cooldown,
                   a.icon_url,
                   a.target_type
              FROM class_abilities ca
              JOIN abilities a USING (ability_id)
             WHERE ca.class_id    = %s
               AND ca.unlock_level <= %s
            """,
            (class_id, level),
        )
        abilities = await cur.fetchall()
        await cur.close(); conn.close()

        # filter by context
        allowed = {"self", "any"} | ({"enemy"} if in_battle else {"ally"})
        abilities = [a for a in abilities if a["target_type"] in allowed]

        # annotate current cooldowns
        cds = session.ability_cooldowns.get(pid, {})
        for a in abilities:
            a["current_cooldown"] = cds.get(a["ability_id"], 0)
        
        await interaction.response.defer()
        await embed_mgr.send_skill_menu_embed(interaction, abilities)

    async def display_trance_menu(self, interaction: discord.Interaction) -> None:
        """
        Show the active Trance’s abilities in combat, with cooldown bars,
        and a Back button to the main battle embed.
        """
        session = self.get_session(interaction.channel.id)
        if not session:
            return await interaction.response.send_message("❌ No session found.", ephemeral=True)

        pid = session.current_turn
        ts = getattr(session, "trance_states", {}).get(pid)
        if not ts:
            return await interaction.response.send_message("❌ You have no active Trance.", ephemeral=True)

        # Load the abilities for this trance_id
        conn = self.db_connect()
        cursor = conn.cursor(dictionary=True)
        cursor.execute("""
            SELECT ta.ability_id,
                   a.ability_name,
                   a.cooldown,
                   a.icon_url
              FROM trance_abilities ta
              JOIN abilities a USING (ability_id)
             WHERE ta.trance_id = %s
             ORDER BY ta.ability_id
        """, (ts["trance_id"],))
        abilities = cursor.fetchall()
        cursor.close(); conn.close()

        if not abilities:
            return await interaction.response.send_message("⚠️ This Trance has no abilities.", ephemeral=True)

        if not interaction.response.is_done():
            await interaction.response.defer()

        # Annotate cooldowns
        cds = session.ability_cooldowns.get(pid, {})
        buttons = []
        for a in abilities:
            cd_now = int(cds.get(a["ability_id"], 0))
            bar = create_cooldown_bar(cd_now, a["cooldown"], length=6)
            style = discord.ButtonStyle.secondary if cd_now > 0 else discord.ButtonStyle.primary
            buttons.append((f"{a['ability_name']} {bar}", style, f"combat_trance_{a['ability_id']}", 0))

        # ← Back
        buttons.append(("← Back", discord.ButtonStyle.secondary, "combat_trance_back", 0))

        await self.embed_manager.send_or_update_embed(
            interaction,
            title=f"✨ {ts['name']} Abilities ({ts['remaining']} turns left)",
            description="Choose your Trance ability:",
            buttons=buttons
        )

    async def handle_skill_use(self, interaction: discord.Interaction, ability_id: int) -> None:
        mgr = self.bot.get_cog("SessionManager")
        if not mgr or not self.embed_manager:
            return await interaction.response.send_message("❌ SessionManager or EmbedManager unavailable.", ephemeral=True)

        session = mgr.get_session(interaction.channel.id)
        if not session:
            return await interaction.response.send_message("❌ No active session.", ephemeral=True)

        # 1) fetch ability metadata up‑front so we know its target_type
        conn = self.db_connect()
        cur = conn.cursor(dictionary=True)
        cur.execute("SELECT * FROM abilities WHERE ability_id = %s", (ability_id,))
        ability_meta = cur.fetchone()
        cur.close(); conn.close()
        if not ability_meta:
            return await interaction.response.send_message("❌ Ability not found.", ephemeral=True)

        # Cooldown check
        pid = session.current_turn
        cds = session.ability_cooldowns.get(pid, {})
        if cds.get(ability_id, 0) > 0:
            return await interaction.response.send_message(
                "❌ That ability is on cooldown.", ephemeral=True
            )

        # 2) If it’s an enemy‑target skill but we’re not in a battle, block it
        in_battle = bool(session.current_enemy)
        if ability_meta["target_type"] == "enemy" and not in_battle:
            return await interaction.response.send_message(
                "❌ That ability can only be used in battle.", ephemeral=True
            )

        # 3) Ensure we always have buckets for status effects (so self‑buffs work outside battle)
        if not hasattr(session, "battle_state") or session.battle_state is None:
            session.battle_state = {"player_effects": [], "enemy_effects": []}
        else:
            session.battle_state.setdefault("player_effects", [])
            session.battle_state.setdefault("enemy_effects", [])

        pid = session.current_turn
        enemy = session.current_enemy if in_battle else None


        # 2) fetch player stats
        conn = self.db_connect()
        cur = conn.cursor(dictionary=True)
        cur.execute(
            "SELECT hp, max_hp, attack_power, magic_power, defense, magic_defense, accuracy, evasion FROM players WHERE player_id=%s AND session_id=%s",
            (pid, session.session_id),
        )
        player = cur.fetchone()
        cur.close(); conn.close()
        if not player:
            return await interaction.response.send_message("❌ Could not retrieve your stats.", ephemeral=True)

        if not interaction.response.is_done():
            await interaction.response.defer()


        # 3) resolve via AbilityEngine
        # if we’re outside battle, treat the player as the “target” for self‑buffs/heals
        engine_target = enemy if enemy is not None else player
        result = self.ability.resolve(player, engine_target, ability_meta)
        target = ability_meta.get("target_type", "self")
        # ── out‑of‑battle self‑buff / HoT ──
        if not in_battle and target == "self":
            gm = self.bot.get_cog("GameMaster")
            pid = session.current_turn

            # 1) append each freshly generated log line
            for line in result.logs:
                gm.append_game_log(session.session_id, line)

            # 2) normalize, merge & persist each new buff exactly once
            # ─── load any existing buffs from the DB into memory ───────────
            if "player_effects" not in session.battle_state:
                raw_saved = SessionPlayerModel.get_status_effects(session.session_id, pid)
                session.battle_state["player_effects"] = [
                    self._normalize_se(raw) for raw in raw_saved
                ]
            buffs = session.battle_state["player_effects"]
        
            # ─── merge in any newly returned status effects ───────────────
            for raw_se in result.status_effects or []:
                se = self._normalize_se(raw_se)
                # only add if it isn’t already in our list (by effect_id)
                if not any(existing.get("effect_id") == se.get("effect_id") for existing in buffs):
                    buffs.append(se)
        
            # ─── write the full, deduped list back to the DB ─────────────
            SessionPlayerModel.update_status_effects(
                session.session_id,
                pid,
                buffs
            )


            # 3) if it healed you immediately, also log that
            if result.type in ("heal", "set_hp"):
                old_hp = self._get_player_hp(pid, session.session_id)
                new_hp = (result.amount
                        if result.type == "set_hp"
                        else min(old_hp + result.amount,
                                self._get_player_max_hp(pid, session.session_id)))
                self._update_player_hp(pid, session.session_id, new_hp)
                gm.append_game_log(session.session_id, f"You are healed to {new_hp} HP.")

            # 4) redraw the room embed (old lines stay intact, new ones are appended)
            sm = self.bot.get_cog("SessionManager")
            return await sm.refresh_current_state(interaction)

        

        # 4) Emit exactly one log line per result.type, or fall back on engine.logs for niche cases
        if result.type == "damage":
            session.game_log.append(
                f"You use {ability_meta['ability_name']} and deal {result.amount} damage!"
            )
        elif result.type == "dot":
            dot = result.dot
            # apply the first tick immediately
            enemy["hp"] = max(enemy["hp"] - dot["damage_per_turn"], 0)
            session.game_log.append(
                f"{dot['effect_name']} deals {dot['damage_per_turn']} damage to {enemy['enemy_name']}!"
            )
            if enemy["hp"] <= 0:
                return await self.handle_enemy_defeat(interaction, session, enemy)
        elif result.type == "hot":
            hot = result.dot
            bucket = "player_effects" if target in ("self", "ally") else "enemy_effects"
            session.battle_state[bucket].append(hot)
            # apply the first tick immediately
            if bucket == "player_effects":
                old_hp = player["hp"]
                new_hp = min(old_hp + hot["heal_per_turn"], player["max_hp"])
                self._update_player_hp(pid, session.session_id, new_hp)
                healed = new_hp - old_hp
                session.game_log.append(
                    f"You are rejuvenated by {hot['effect_name']} for {healed} HP."
                )
            else:
                old_hp = enemy.get("hp", 0)
                cap = enemy.get("max_hp", 0)
                new_hp = min(old_hp + hot["heal_per_turn"], cap)
                enemy["hp"] = new_hp
                healed = new_hp - old_hp
                session.game_log.append(
                    f"{enemy['enemy_name']} is bolstered by {hot['effect_name']} for {healed} HP."
                )
        else:
            # miss, heal, pilfer, mug, etc.
            session.game_log.extend(result.logs)
            # ── If we’re *outside* battle and this was a self‑target skill ──
            if not in_battle and target == "self":
                # 1) Persist any status‑effects exactly as before
                if result.status_effects:
                    SessionPlayerModel.update_status_effects(
                        session.session_id,
                        pid,
                        session.battle_state.get("player_effects", []) + result.status_effects
                    )

                # 2) If this skill also heals immediately on use, write that to the DB now:
                if result.type in ("heal", "set_hp"):
                    # e.g. “heal” gives you result.amount HP
                    # or “set_hp” forces to exactly result.amount
                    old_hp = self._get_player_hp(pid, session.session_id)
                    new_hp = result.amount if result.type == "set_hp" else min(
                        old_hp + result.amount,
                        self._get_player_max_hp(pid, session.session_id)
                    )
                    self._update_player_hp(pid, session.session_id, new_hp)
                    session.game_log.append(f"You are healed to {new_hp} HP.")

                # 3) Send the same ephemeral confirmation you already build in game_log
                await interaction.followup.send("\n".join(session.game_log), ephemeral=True)

                # 4) Finally—*after* writing to the DB— redraw the *room* (not the battle embed)
                #    so your room embed updates with your new HP and buttons.
                sm = self.bot.get_cog("SessionManager")
                return await sm.refresh_current_state(interaction)

        await self.update_battle_embed(interaction, pid, enemy)
        if result.type in ("damage","dot") and enemy["hp"] <= 0:
            return await self.handle_enemy_defeat(interaction, session, enemy)


        # 5) apply any returned status effects
        for raw_se in getattr(result, "status_effects", []) or []:
            raw_se.setdefault("target", ability_meta.get("target_type", "self"))
            se = self._normalize_se(raw_se)
            bucket = "player_effects" if se["target"] == "self" else "enemy_effects"
            if not any(e.get("effect_name") == se.get("effect_name") for e in session.battle_state[bucket]):
                session.battle_state[bucket].append(se)

            # initial application log
            if se["target"] == "self":
                session.game_log.append(
                    f"{se['effect_name']} has been applied to <@{pid}>."
                )
                # persist the player buff
                SessionPlayerModel.update_status_effects(
                    session.session_id, pid, session.battle_state[bucket]
                )
            else:
                name = session.current_enemy.get("enemy_name", "The enemy")
                session.game_log.append(
                    f"{name} has been afflicted by {se['effect_name']}."
                )

        # 6) burn cooldown on the player
        session.ability_cooldowns.setdefault(pid, {})[ability_id] = ability_meta.get("cooldown", 0)
        self.reduce_player_cooldowns(session, pid)

        # 7) handle the result types
        if result.type in ("damage","heal","set_hp","dot","hot"):
            # update enemy.hp or player.hp as needed
            if result.type == "damage":
                enemy["hp"] = max(enemy["hp"] - result.amount, 0)
            elif result.type == "heal":
                if target in ("self","ally"):
                    # heal the player
                    new_hp = min(player["hp"] + result.amount, player["max_hp"])
                    self._update_player_hp(pid, session.session_id, new_hp)
                    session.game_log.append(f"You restore {result.amount} HP to yourself!")
                else:
                    # heal the enemy (e.g. Vampire or enemy‑buff)
                    enemy["hp"] = min(enemy["hp"] + result.amount, enemy["max_hp"])
                    session.game_log.append(f"{enemy['enemy_name']} recovers {result.amount} HP!")
            elif result.type == "set_hp":
                enemy["hp"] = result.amount
            elif result.type == "dot":
                pass  # handled above
            elif result.type == "hot":
                bucket = "player_effects" if target in ("self","ally") else "enemy_effects"
                session.battle_state[bucket].append(result.dot)
                if bucket == "player_effects":
                    new_hp = min(player["hp"] + result.dot["heal_per_turn"], player["max_hp"])
                    self._update_player_hp(pid, session.session_id, new_hp)
                    session.game_log.append(
                        f"You regain {result.dot['heal_per_turn']} HP from {result.dot['effect_name']}."
                    )
                else:
                    enemy["hp"] = min(enemy["hp"] + result.dot["heal_per_turn"], enemy["max_hp"])
                    session.game_log.append(
                        f"{enemy['enemy_name']} regenerates {result.dot['heal_per_turn']} HP."
                    )


        else:
            # for “miss”, “pilfer”, “mug”, etc.
            await self.update_battle_embed(interaction, pid, enemy)
            if result.type in ("pilfer","mug") and result.type=="pilfer":
                # apply gil steal on DB
                self._steal_gil(pid, session.session_id, result.amount)
                enemy["gil_pool"] -= result.amount
            if result.type=="mug":
                enemy["hp"] = max(enemy["hp"] - result.amount, 0)
                if enemy["hp"] <= 0:
                    return await self.handle_enemy_defeat(interaction, session, enemy)
        
        if enemy["hp"] <= 0:
            return await self.handle_enemy_defeat(interaction, session, enemy)

        
        # 8) now let the enemy take their turn, then advance back
        await asyncio.sleep(1)
        await self.enemy_turn(interaction, enemy)

    # --------------------------------------------------------------------- #
    #                          Enemy –> Player turn                         #
    # --------------------------------------------------------------------- #
    
    async def enemy_turn(self, interaction: discord.Interaction, enemy: Dict[str, Any]) -> None:
        mgr = self.bot.get_cog("SessionManager")
        if not mgr:
            return
        session = mgr.get_session(interaction.channel.id)
        if not session:
            return
        # if battle is over (enemy cleared out), don't keep looping
        if not session.battle_state or session.current_enemy is None or session.current_enemy.get("hp", 0) <= 0:
            return
        
        # 1) tick all enemy effects for this turn
        await session._status_engine.tick_combat("enemy")
        if enemy["hp"] <= 0:
            return await self.handle_enemy_defeat(interaction, session, enemy)
        # 2) then tick all player effects immediately before enemy acts
        await session._status_engine.tick_combat("player")

        # 2) fetch fresh player stats
        pid = session.current_turn
        conn = self.db_connect()
        cursor = conn.cursor(dictionary=True)
        cursor.execute(
            "SELECT hp, max_hp, defense, magic_defense, accuracy, evasion "
            "FROM players WHERE player_id = %s AND session_id = %s",
            (pid, session.session_id),
        )
        player = cursor.fetchone()
        cursor.close(); conn.close()

        # 3) pick an ability (or None)
        ability = self.choose_enemy_ability(session, enemy)

        # 4) fallback to plain attack
        if not ability:
            dmg = self.ability.jrpg_damage(
                enemy, player,
                base_damage=0,
                scaling_stat="attack_power",
                scaling_factor=1.0
            )
            session.game_log.append(f"{enemy['enemy_name']} attacks for {dmg} damage!")
            new_hp = max(player["hp"] - dmg, 0)
            self._update_player_hp(pid, session.session_id, new_hp)
            if new_hp <= 0:
                return await self._kill_player(interaction, pid, session)
            await self.update_battle_embed(interaction, pid, enemy)
            return await self._end_enemy_action(interaction)

        # 5) otherwise resolve the chosen ability
        result = self.ability.resolve(enemy, player, ability)

        # 6) apply any status effects first (e.g. enemy‐inflicted DoT/HoT)
        for raw_se in getattr(result, "status_effects", []):
            se = self._normalize_se(raw_se)
            # these are coming from the enemy → must go on the player
            session.battle_state["player_effects"].append(se)
            session.game_log.append(
                f"{enemy['enemy_name']} inflicts **{se['effect_name']}** on you for {se['remaining']} turns."
            )

        # 7) unified logging for each result type
        if result.type == "miss":
            session.game_log.append(
                f"{enemy['enemy_name']} uses {ability['ability_name']} but misses!"
            )
            await self.update_battle_embed(interaction, pid, enemy)
            return await self._end_enemy_action(interaction)

        if result.type == "heal":
            enemy["hp"] = min(enemy["hp"] + result.amount, enemy["max_hp"])
            session.game_log.append(
                f"{enemy['enemy_name']} uses {ability['ability_name']} and heals for {result.amount} HP!"
            )
            await self.update_battle_embed(interaction, pid, enemy)
            return await self._end_enemy_action(interaction)

        if result.type == "set_hp":
            enemy["hp"] = result.amount
            session.game_log.append(
                f"{enemy['enemy_name']} is reduced to 1 HP by {ability['ability_name']}!"
            )
            if enemy["hp"] <= 0:
                return await self.handle_enemy_defeat(interaction, session, enemy)
            await self.update_battle_embed(interaction, pid, enemy)
            return await self._end_enemy_action(interaction)

        if result.type == "dot":
            dot = result.dot
            # apply the DoT on the **player** side
            session.battle_state["player_effects"].append(dot)
            # immediate first tick
            new_hp = max(player["hp"] - dot["damage_per_turn"], 0)
            self._update_player_hp(pid, session.session_id, new_hp)
            session.game_log.append(
                f"<@{pid}> has been hurt from {dot['effect_name']} for {dot['damage_per_turn']} HP."
            )
            await self.update_battle_embed(interaction, pid, enemy)
            return await self._end_enemy_action(interaction)
        if result.type == "hot":
            hot = result.dot
            session.battle_state["enemy_effects"].append(hot)
            enemy["hp"] = min(enemy["hp"] + hot["heal_per_turn"], enemy["max_hp"])
            session.game_log.append(
                f"{enemy['enemy_name']} gains {hot['effect_name']} and recovers {hot['heal_per_turn']} HP."
            )
            await self.update_battle_embed(interaction, pid, enemy)
            return await self._end_enemy_action(interaction)

        if result.type == "damage":
            dmg = result.amount
            # barrier check
            if any(b["effect_name"] == "Barrier" for b in session.battle_state["player_effects"]):
                dmg //= 2
                session.game_log.append("🛡️ Barrier halves the incoming damage!")
            new_hp = max(player["hp"] - dmg, 0)
            self._update_player_hp(pid, session.session_id, new_hp)
            session.game_log.append(
                f"{enemy['enemy_name']} uses {ability['ability_name']} and deals {dmg} damage!"
            )
            if new_hp <= 0:
                return await self._kill_player(interaction, pid, session)
            await self.update_battle_embed(interaction, pid, enemy)
            return await self._end_enemy_action(interaction)

        if result.type in ("pilfer", "mug"):
            if result.type == "pilfer":
                steal = result.amount
                self._steal_gil(pid, session.session_id, steal)
                enemy["gil_pool"] -= steal
                session.game_log.append(
                    f"{enemy['enemy_name']} uses {ability['ability_name']} and pilfers {steal} Gil!"
                )
            else:
                dmg = result.amount
                enemy["hp"] = max(enemy["hp"] - dmg, 0)
                session.game_log.append(
                    f"{enemy['enemy_name']} uses {ability['ability_name']} and deals {dmg} damage!"
                )
                if enemy["hp"] <= 0:
                    return await self.handle_enemy_defeat(interaction, session, enemy)

            await self.update_battle_embed(interaction, pid, enemy)
            return await self._end_enemy_action(interaction)

        # 8) final fallback (should rarely hit)
        await self.update_battle_embed(interaction, pid, enemy)
        return await self._end_enemy_action(interaction)



    async def handle_attack(self, interaction: discord.Interaction) -> None:
        mgr = self.bot.get_cog("SessionManager")
        if not mgr or not self.embed_manager:
            # safe‐exit without double‑respond
            if not interaction.response.is_done():
                await interaction.response.send_message(
                    "❌ SessionManager or EmbedManager not available.", ephemeral=True
                )
            else:
                await interaction.followup.send(
                    "❌ SessionManager or EmbedManager not available.", ephemeral=True
                )
            return

        session = mgr.get_session(interaction.channel.id)
        if not session or not session.battle_state or not session.battle_state.get("enemy"):
            if not interaction.response.is_done():
                await interaction.response.send_message("❌ No active battle found.", ephemeral=True)
            else:
                await interaction.followup.send("❌ No active battle found.", ephemeral=True)
            return

        if not interaction.response.is_done():
            await interaction.response.defer()

        enemy = session.current_enemy
        pid = session.current_turn
        conn = self.db_connect()
        cursor = conn.cursor(dictionary=True)
        cursor.execute(
            "SELECT hp, max_hp, defense, attack_power FROM players WHERE player_id = %s AND session_id = %s",
            (pid, session.session_id),
        )
        player = cursor.fetchone()
        cursor.close(); conn.close()
        dmg = self.ability.jrpg_damage(player, enemy, base_damage=0, scaling_stat="attack_power", scaling_factor=1.0)
        enemy["hp"] = max(enemy["hp"] - dmg, 0)
        session.game_log.append(f"You strike the {enemy['enemy_name']} for {dmg} damage!")
        self.reduce_player_cooldowns(session, pid)

        if enemy["hp"] <= 0:
            return await self.handle_enemy_defeat(interaction, session, enemy)

        # 1) show your strike…
        await self.update_battle_embed(interaction, pid, enemy)
        # 2) brief pause so it’s visible
        await asyncio.sleep(1)
        # 3) now let the enemy take its turn (enemy_turn will refresh and then call end‐of‐turn)
        return await self.enemy_turn(interaction, enemy)

    # --------------------------------------------------------------------- #
    #                            Victory embed                              #
    # --------------------------------------------------------------------- #
    async def display_victory_embed(self, interaction: discord.Interaction, session: Any, enemy: dict) -> None:
        reward_text = await self.award_loot(session, enemy)
        eb = discord.Embed(title="Victory!", color=discord.Color.gold())
        if enemy.get("image_url"):
            eb.set_image(url=enemy["image_url"] + f"?t={int(time.time())}")
        recent = session.game_log[-5:]
        eb.add_field(name="Battle Log", value="\n".join(recent) or "No actions recorded.", inline=False)
        eb.add_field(name="Rewards", value=reward_text, inline=False)
        btns = [("Continue", discord.ButtonStyle.primary, "battle_victory_continue", 0)]
        await self.embed_manager.send_or_update_embed(interaction, title="", description="", embed_override=eb, buttons=btns)

    # --------------------------------------------------------------------- #
    #                              Loot / XP                                #
    # --------------------------------------------------------------------- #
    async def award_loot(self, session: Any, enemy: dict) -> str:
        mgr = self.bot.get_cog("SessionManager")
        if not mgr:
            return ""
        sid, pid = session.session_id, session.current_turn
        gil = enemy.get("gil_drop", 0)
        item_id, qty = enemy.get("loot_item_id"), enemy.get("loot_quantity", 0)
        lines: List[str] = []
        if gil:
            lines.append(f"You received {gil} Gil.")

        conn = self.db_connect()
        cursor = conn.cursor(dictionary=True)
        if enemy.get("enemy_id"):
            cursor.execute(
                "SELECT item_id, drop_chance, min_qty, max_qty FROM enemy_drops WHERE enemy_id = %s",
                (enemy["enemy_id"],),
            )
            drops = cursor.fetchall()
        else:
            drops = []
        if item_id:
            drops.append({"item_id": item_id, "drop_chance": 1.0, "min_qty": qty, "max_qty": qty})

        awards: Dict[int, int] = {}
        for d in drops:
            if random.random() <= d["drop_chance"]:
                n = random.randint(d["min_qty"], d["max_qty"])
                awards[d["item_id"]] = awards.get(d["item_id"], 0) + n

        cursor.execute("SELECT gil, inventory FROM players WHERE player_id = %s AND session_id = %s", (pid, sid))
        pd = cursor.fetchone()
        if pd:
            new_gil = pd["gil"] + gil
            inv = json.loads(pd["inventory"] or "{}")
            for iid, n in awards.items():
                cursor.execute("SELECT item_name FROM items WHERE item_id = %s", (iid,))
                row = cursor.fetchone()
                name = row["item_name"] if row else "Unknown Item"
                lines.append(f"You received {n} × {name}.")
                inv[str(iid)] = inv.get(str(iid), 0) + n
            cursor.execute(
                "UPDATE players SET gil = %s, inventory = %s WHERE player_id = %s AND session_id = %s",
                (new_gil, json.dumps(inv), pid, sid),
            )
            conn.commit()

        cursor.close(); conn.close()
        return "\n".join(lines) if lines else "No rewards."

    # --------------------------------------------------------------------- #
    #                          Inventory / flee                             #
    # --------------------------------------------------------------------- #
    async def handle_item_menu(self, interaction: discord.Interaction) -> None:
        inv = self.bot.get_cog("InventoryShop")
        if inv:
            return await inv.display_use_item_menu(interaction)
        else:
            await interaction.response.send_message("❌ Inventory system not available.", ephemeral=True)

    async def handle_flee(self, interaction: discord.Interaction) -> None:
        mgr = self.bot.get_cog("SessionManager")
        if not mgr or not self.embed_manager:
            return await interaction.response.send_message("❌ SessionManager or EmbedManager not available.", ephemeral=True)
        session = mgr.get_session(interaction.channel.id)
        if not session:
            return await interaction.response.send_message("❌ No active session found.", ephemeral=True)
        session.clear_battle_state()
        session.game_log.append("You fled the battle!")
        await mgr.refresh_current_state(interaction)

    # --------------------------------------------------------------------- #
    #                       Component interaction router                    #
    # --------------------------------------------------------------------- #
    @commands.Cog.listener()
    async def on_interaction(self, interaction: discord.Interaction) -> None:
        if interaction.type != discord.InteractionType.component:
            return
        cid = interaction.data.get("custom_id", "")

        mgr = self.bot.get_cog("SessionManager")
        session = mgr.get_session(interaction.channel.id) if mgr else None

        if cid == "battle_victory_continue":
            if session:
                conn = self.db_connect()
                with conn.cursor(dictionary=True) as cur:
                    cur.execute(
                        "SELECT coord_x, coord_y, current_floor_id FROM players WHERE player_id=%s AND session_id=%s",
                        (session.current_turn, session.session_id),
                    )
                    pos = cur.fetchone()
                conn.close()
                if pos:
                    x, y, floor = pos["coord_x"], pos["coord_y"], pos["current_floor_id"]
                    conn = self.db_connect()
                    with conn.cursor() as cur:
                        cur.execute(
                            """
                            UPDATE rooms
                            SET room_type = 'safe', default_enemy_id = NULL
                            WHERE session_id=%s AND floor_id=%s AND coord_x=%s AND coord_y=%s
                            """,
                            (session.session_id, floor, x, y),
                        )
                    conn.commit()
                    conn.close()
                session.clear_battle_state()
            gm = self.bot.get_cog("GameMaster")
            if gm:
                await gm.end_player_turn(interaction)
            else:
                sm = self.bot.get_cog("SessionManager")
                await sm.refresh_current_state(interaction)
            return

        if cid == "combat_skill_menu":
            return await self.handle_skill_menu(interaction)
        if cid == "combat_item":
            return await self.handle_item_menu(interaction)
        if not cid.startswith("combat_"):
            return
        if cid == "combat_trance_back":
            if session and session.current_enemy:
                return await self.update_battle_embed(interaction, session.current_turn, session.current_enemy)
            return
        if session and session.current_enemy and session.current_turn != interaction.user.id:
            return
        if cid.startswith("combat_skill_") and cid != "combat_skill_back":
           aid = int(cid.split("_", 2)[2])
           # fetch its target_type
           conn = self.db_connect()
           cur  = conn.cursor(dictionary=True)
           cur.execute("SELECT target_type FROM abilities WHERE ability_id=%s", (aid,))
           meta = cur.fetchone()
           cur.close(); conn.close()
           # allow “self” or “any” outside battle
           if meta and meta["target_type"] in ("self", "any") and not (session and session.current_enemy):
               return await self.handle_skill_use(interaction, aid)
           # otherwise fall back
           return await self.handle_skill_use(interaction, aid)
        

        try:
            if cid == "combat_trance_menu":
                return await self.display_trance_menu(interaction)
            if cid.startswith("combat_trance_"):
                aid = int(cid.split("_", 2)[2])
                return await self.handle_skill_use(interaction, aid)
            if cid == "combat_skill_back":
                if session and session.current_enemy:
                    return await self.update_battle_embed(interaction, session.current_turn, session.current_enemy)
                else:
                    return await mgr.refresh_current_state(interaction)
            if cid == "combat_attack":
                return await self.handle_attack(interaction)
            if cid == "combat_flee":
                return await self.handle_flee(interaction)
        except Exception as e:
            logger.error("Error handling combat interaction '%s': %s", cid, e, exc_info=True)
            await interaction.followup.send("❌ An error occurred processing battle action.", ephemeral=True)

    # --------------------------------------------------------------------- #
    #                   Embed helpers for other states                      #
    # --------------------------------------------------------------------- #
    async def send_battle_menu(
        self,
        interaction: discord.Interaction,
        enemy_name: Optional[str] = None,
        enemy_hp: Optional[int] = None,
        enemy_max_hp: Optional[int] = None,
    ) -> None:
        title = "⚔️ You are in battle..."
        desc = f"A {enemy_name} appears!\nHP: {enemy_hp}/{enemy_max_hp}" if enemy_name else "Choose your action!"
        buttons = [
            ("Attack", discord.ButtonStyle.danger, "combat_attack", 0),
            ("Skill",  discord.ButtonStyle.primary, "combat_skill_menu", 0),
            ("Use",    discord.ButtonStyle.success, "combat_item", 0),
            ("Flee",   discord.ButtonStyle.secondary, "combat_flee", 0),
            ("Menu",   discord.ButtonStyle.secondary, "action_menu", 0),
        ]
        await self.embed_manager.send_or_update_embed(interaction, title, desc, buttons=buttons)

    async def send_inventory_menu(self, interaction: discord.Interaction) -> None:
        title, desc = "🎒 Your Inventory", "Choose an item to use in battle."
        conn = self.db_connect()
        cursor = conn.cursor(dictionary=True)
        cursor.execute("SELECT item_name, item_id FROM items")
        items = cursor.fetchall()
        cursor.close(); conn.close()
        buttons = [(it["item_name"], discord.ButtonStyle.primary, f"item_{it['item_id']}", 0) for it in items]
        await self.embed_manager.send_or_update_embed(interaction, title, desc, buttons=buttons)

    async def send_npc_shop_embed(
        self,
        interaction: discord.Interaction,
        vendor_name: str,
        dialogue: str,
        image_url: str,
        player_currency: int,
    ) -> None:
        title = f"Shop: {vendor_name}"
        desc = f"{dialogue}\n\n**Your Gil:** {player_currency}"
        buttons = [
            ("Buy",  discord.ButtonStyle.primary, "shop_buy_menu", 0),
            ("Sell", discord.ButtonStyle.primary, "shop_sell_menu", 0),
            ("Back", discord.ButtonStyle.secondary, "shop_back_main", 0),
        ]
        await self.embed_manager.send_or_update_embed(interaction, title, desc, image_url=image_url, buttons=buttons)

    async def send_or_update_embed(
        self,
        interaction: discord.Interaction,
        title: str,
        description: str,
        image_url: Optional[str] = None,
        fields: Optional[List[Tuple[str, str, bool]]] = None,
        buttons: Optional[List[Tuple[str, discord.ButtonStyle, str, int]]] = None,
        embed_override: Optional[discord.Embed] = None,
        view_override: Optional[discord.ui.View] = None,
        channel: Optional[discord.abc.Messageable] = None,
    ) -> Optional[discord.Message]:
        if not self.embed_manager:
            self.embed_manager = self.bot.get_cog("EmbedManager")
        if self.embed_manager:
            return await self.embed_manager.send_or_update_embed(
                interaction,
                title,
                description,
                image_url=image_url,
                fields=fields,
                buttons=buttons,
                embed_override=embed_override,
                view_override=view_override,
                channel=channel,
            )
        return None

    # --------------------------------------------------------------------- #
    #                            Internal helpers                           #
    # --------------------------------------------------------------------- #
    def _update_player_hp(self, player_id: int, session_id: int, new_hp: int):
        conn = self.db_connect()
        cur = conn.cursor()
        cur.execute(
            "UPDATE players SET hp=%s WHERE player_id=%s AND session_id=%s",
            (new_hp, player_id, session_id),
        )
        conn.commit()
        cur.close(); conn.close()

    def _steal_gil(self, player_id: int, session_id: int, amount: int):
        conn = self.db_connect()
        cur = conn.cursor()
        cur.execute(
            "UPDATE players SET gil = gil + %s WHERE player_id=%s AND session_id=%s",
            (amount, player_id, session_id),
        )
        conn.commit()
        cur.close(); conn.close()

    # ─── New: fetch current & max HP for DoT/HoT ─────────────────────────
    def _get_player_hp(self, player_id: int, session_id: int) -> int:
        conn = self.db_connect()
        cur = conn.cursor()
        cur.execute("SELECT hp FROM players WHERE player_id=%s AND session_id=%s",
                    (player_id, session_id))
        row = cur.fetchone()
        cur.close(); conn.close()
        return row[0] if row else 0

    def _get_player_max_hp(self, player_id: int, session_id: int) -> int:
        conn = self.db_connect()
        cur = conn.cursor()
        cur.execute("SELECT max_hp FROM players WHERE player_id=%s AND session_id=%s",
                    (player_id, session_id))
        row = cur.fetchone()
        cur.close(); conn.close()
        return row[0] if row else 0

    async def _kill_player(self, interaction, pid, session):
        # 1) force the DB → 0 HP so the next embed shows 0/max
        self._update_player_hp(pid, session.session_id, 0)

        # 2) mark them dead
        conn = self.db_connect()
        cur = conn.cursor()
        cur.execute(
            "UPDATE players SET is_dead=TRUE WHERE player_id=%s AND session_id=%s",
            (pid, session.session_id),
        )
        conn.commit()
        cur.close()
        conn.close()
        SessionPlayerModel.set_player_dead(session.session_id, pid)

        # 3) re‐draw the battle embed (now at 0 HP) before dropping in the death panel
        await self.update_battle_embed(interaction, pid, session.current_enemy)

        # 4) finally hand off to SessionManager/GameMaster to render the “💀 You have fallen” embed
        sm = self.bot.get_cog("SessionManager")
        return await sm.refresh_current_state(interaction)

    async def _end_enemy_action(self, interaction):
        gm = self.bot.get_cog("GameMaster")
        if gm:
            return await gm.end_player_turn(interaction)
        sm = self.bot.get_cog("SessionManager")
        return await sm.refresh_current_state(interaction)


async def setup(bot: commands.Bot) -> None:
    await bot.add_cog(BattleSystem(bot))
    logger.info("BattleSystem cog loaded with AbilityEngine integration.")<|MERGE_RESOLUTION|>--- conflicted
+++ resolved
@@ -1,10 +1,6 @@
 import discord
 from discord.ext import commands
-<<<<<<< HEAD
-=======
-import mysql.connector
 import aiomysql
->>>>>>> 6b662a6e
 import json
 import time
 import logging
